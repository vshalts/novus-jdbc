package com.novus.jdbc

import java.sql.{Statement, ResultSet}

/**
 * Container class which lazily evaluates a [[java.sql.ResultSet]] with the supplied function. Reorients the destructive
<<<<<<< HEAD
 * nature of ResultSet#next with Iterator#next. Auto-increments the ResultSet to the initial result from the DB.
 * Requires a stateful change to accomplish these goals.
 *
 * @param statement The [[java.sql.Statement]] which was used to query for the `Res`
 * @param result The `Res` that was produced as a result of a query
 * @param f The function transforming a type `Res` to some type `A`
 * @tparam Res A type which extends [[java.sql.ResultSet]]
 * @tparam A The type returned from this `Iterator`
 *
 * @note In order to properly handle DB resources it is recommended that the #close method be called immediately after
 * the contents of this `Iterator` are consumed if not explicitly done by a member function.
=======
 * nature of ResultSet#next with Iterator#next. Auto-increments the ResultSet to the initial result from the DB, if it
 * has one.
 *
 * @param statement An underlying [[java.sql.Statement]] backing the results of the query
 * @param result The underlying [[java.sql.ResultSet]] which contains the rows queried from the DB
 * @param f The transform from `Res` to some type `A`
 * @tparam Res A type derived from [[java.sql.ResultSet]]
 * @tparam A The resultant type of the transform `f`
 *
 * @note As with all `Iterator` objects, requires mutable state.
>>>>>>> b4c8cfbf
 */
class ResultSetIterator[Res <: ResultSet, +A](statement: Statement, result: Res, f: Res => A) extends CloseableIterator[A] {
  self =>

  private var canBeIncremented = result next ()

  /** Indicates if the underlying [[java.sql.ResultSet]] has more rows. */
  override def hasNext = canBeIncremented

  /**
   * The next element from the underlying [[java.sql.ResultSet]] if it has one. Throws an exception if an attempt is
   * made to access an empty `Iterator`.
   */
  override def next() = if(canBeIncremented){
    val output = f(result)

    canBeIncremented = result next ()
    if (!canBeIncremented) close()

    output
  }
  else Iterator.empty next()

  /**
<<<<<<< HEAD
   * Creates an iterator returning an interval of the values produced by this iterator.
=======
   * Creates an `Iterator` returning an interval of the values produced by this `Iterator`.
>>>>>>> b4c8cfbf
   *
   * @param from the index of the first element in this iterator which forms part of the slice.
   * @param to the index of the first element following the slice.
   * @return an iterator which advances this iterator past the first `from` elements using `drop`, and then takes
   *         `to - from` elements, using `take`.
   * @note Reuse: $consumesAndProducesIterator
   */
  override def slice(from: Int, to: Int) ={
    require(0 <= from, "Must be a positive Integer value.")

    canBeIncremented = result relative (from)
    if (!canBeIncremented) close()

    new CloseableIterator[A]{
      private var until = to

      override def hasNext = self.hasNext && 0 <= until

      override def next() = if(hasNext){
        until -= 1
        val output = self next ()
        if(until < 0) close()
        output
      }
      else Iterator.empty next ()

      def close(){
        self close ()
      }
    }
  }

  /**
   * Releases the underlying [[java.sql.Statement]] which according to the JDBC spec, a properly engineered JAR will
   * also release the underlying [[java.sql.ResultSet]].
   */
  def close(){
    statement close ()
  }
}<|MERGE_RESOLUTION|>--- conflicted
+++ resolved
@@ -4,19 +4,6 @@
 
 /**
  * Container class which lazily evaluates a [[java.sql.ResultSet]] with the supplied function. Reorients the destructive
-<<<<<<< HEAD
- * nature of ResultSet#next with Iterator#next. Auto-increments the ResultSet to the initial result from the DB.
- * Requires a stateful change to accomplish these goals.
- *
- * @param statement The [[java.sql.Statement]] which was used to query for the `Res`
- * @param result The `Res` that was produced as a result of a query
- * @param f The function transforming a type `Res` to some type `A`
- * @tparam Res A type which extends [[java.sql.ResultSet]]
- * @tparam A The type returned from this `Iterator`
- *
- * @note In order to properly handle DB resources it is recommended that the #close method be called immediately after
- * the contents of this `Iterator` are consumed if not explicitly done by a member function.
-=======
  * nature of ResultSet#next with Iterator#next. Auto-increments the ResultSet to the initial result from the DB, if it
  * has one.
  *
@@ -27,7 +14,6 @@
  * @tparam A The resultant type of the transform `f`
  *
  * @note As with all `Iterator` objects, requires mutable state.
->>>>>>> b4c8cfbf
  */
 class ResultSetIterator[Res <: ResultSet, +A](statement: Statement, result: Res, f: Res => A) extends CloseableIterator[A] {
   self =>
@@ -52,11 +38,7 @@
   else Iterator.empty next()
 
   /**
-<<<<<<< HEAD
-   * Creates an iterator returning an interval of the values produced by this iterator.
-=======
    * Creates an `Iterator` returning an interval of the values produced by this `Iterator`.
->>>>>>> b4c8cfbf
    *
    * @param from the index of the first element in this iterator which forms part of the slice.
    * @param to the index of the first element following the slice.
